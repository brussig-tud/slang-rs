--- conflicted
+++ resolved
@@ -1,4 +1,3 @@
-<<<<<<< HEAD
 
 //////
 //
@@ -717,48 +716,6 @@
 
 	let mut bindgen_builder = bindgen::builder()
 		.header(slang_install.include_file.to_str().unwrap())
-=======
-extern crate bindgen;
-
-use std::env;
-
-fn main() {
-	println!("cargo:rerun-if-env-changed=SLANG_DIR");
-	println!("cargo:rerun-if-env-changed=SLANG_INCLUDE_DIR");
-	println!("cargo:rerun-if-env-changed=SLANG_LIB_DIR");
-	println!("cargo:rerun-if-env-changed=VULKAN_SDK");
-
-	let include_dir = if let Ok(dir) = env::var("SLANG_INCLUDE_DIR") {
-		dir
-	} else if let Ok(dir) = env::var("SLANG_DIR") {
-		format!("{dir}/include")
-	} else if let Ok(dir) = env::var("VULKAN_SDK") {
-		format!("{dir}/include/slang")
-	} else {
-		panic!("The environment variable SLANG_INCLUDE_DIR, SLANG_DIR, or VULKAN_SDK must be set");
-	};
-
-	let lib_dir = if let Ok(dir) = env::var("SLANG_LIB_DIR") {
-		dir
-	} else if let Ok(dir) = env::var("SLANG_DIR") {
-		format!("{dir}/lib")
-	} else if let Ok(dir) = env::var("VULKAN_SDK") {
-		format!("{dir}/lib")
-	} else {
-		panic!("The environment variable SLANG_LIB_DIR, SLANG_DIR, or VULKAN_SDK must be set");
-	};
-
-	if !lib_dir.is_empty() {
-		println!("cargo:rustc-link-search=native={lib_dir}");
-	}
-
-	println!("cargo:rustc-link-lib=dylib=slang");
-
-	let out_dir = env::var("OUT_DIR").expect("Couldn't determine output directory.");
-
-	bindgen::builder()
-		.header(format!("{include_dir}/slang.h").as_str())
->>>>>>> 9e266780
 		.clang_arg("-v")
 		.clang_arg("-xc++")
 		.clang_arg("-std=c++17")
@@ -795,7 +752,6 @@
 		.derive_copy(true)
 		.generate()
 		.expect("Couldn't generate bindings.")
-<<<<<<< HEAD
 		.write_to_file(out_dir.join("bindings.rs"))?;
 
 	Ok(())
@@ -812,12 +768,6 @@
 	println!("cargo:rustc-link-lib={}=slang", slang_install.lib_type);
 }
 
-=======
-		.write_to_file(format!("{out_dir}/bindings.rs").as_str())
-		.expect("Couldn't write bindings.");
-}
-
->>>>>>> 9e266780
 #[derive(Debug)]
 struct ParseCallback {}
 impl bindgen::callbacks::ParseCallbacks for ParseCallback {
