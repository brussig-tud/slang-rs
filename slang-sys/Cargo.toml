[package]
name = "shader-slang-sys"
version = "0.1.0"
edition = "2024"
description = "FFI bindings for the Slang shader language compiler"
repository = "https://github.com/FloatyMonkey/slang-rs"
license = "MIT OR Apache-2.0"
<<<<<<< HEAD
publish = false
links = "slang"

[build-dependencies]
bindgen = "*"
reqwest = {version="*", features=["blocking"]}
fs-set-times = "*"
zip-extract = "*"
bytes = "*"

[features]
default = []
copy_libs = []
download_slang_binaries = []
build_slang_from_source = []
force_on_windows = []
=======
categories = ["compilers", "external-ffi-bindings"]

[dependencies]
serde = { version = "1", features = ["derive"], optional = true }

[build-dependencies]
bindgen = "0.72.0"

[features]
serde = ["dep:serde"]
>>>>>>> 9e266780
<|MERGE_RESOLUTION|>--- conflicted
+++ resolved
@@ -3,11 +3,13 @@
 version = "0.1.0"
 edition = "2024"
 description = "FFI bindings for the Slang shader language compiler"
-repository = "https://github.com/FloatyMonkey/slang-rs"
+publish = false
+repository = "https://github.com/brussig-tud/slang-rs.git"
 license = "MIT OR Apache-2.0"
-<<<<<<< HEAD
-publish = false
-links = "slang"
+categories = ["compilers", "external-ffi-bindings"]
+
+[dependencies]
+serde = {version="*", features=["derive"], optional=true}
 
 [build-dependencies]
 bindgen = "*"
@@ -18,19 +20,8 @@
 
 [features]
 default = []
+serde = ["dep:serde"]
 copy_libs = []
 download_slang_binaries = []
 build_slang_from_source = []
-force_on_windows = []
-=======
-categories = ["compilers", "external-ffi-bindings"]
-
-[dependencies]
-serde = { version = "1", features = ["derive"], optional = true }
-
-[build-dependencies]
-bindgen = "0.72.0"
-
-[features]
-serde = ["dep:serde"]
->>>>>>> 9e266780
+force_on_windows = []