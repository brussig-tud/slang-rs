--- conflicted
+++ resolved
@@ -3,7 +3,8 @@
 version = "0.1.0"
 edition = "2024"
 description = "Rust bindings for the Slang shader language compiler"
-repository = "https://github.com/FloatyMonkey/slang-rs"
+publish = false
+repository = "https://github.com/brussig-tud/slang-rs.git"
 license = "MIT OR Apache-2.0"
 categories = ["compilers", "api-bindings"]
 
@@ -11,27 +12,29 @@
 debug = true
 
 [dependencies]
-<<<<<<< HEAD
-slang-sys = {path="slang-sys"}
+shader-slang-sys = {path="slang-sys", version="0.1.0"}
 
 [features]
 default = []
 
+## Add serde support to many API objects
+serde = ["shader-slang-sys/serde"]
+
 ## If this feature is enabled, the required *Slang* shared libs will be copied to the binary crate output location of the
 ## current build.
-copy_libs = ["slang-sys/copy_libs"]
+copy_libs = ["shader-slang-sys/copy_libs"]
 
 ## If this feature is enabled, download of a matching *Slang* binary release for the current target architecture will be
 ## attempted in case the `SLANG_DIR` environment variable does not point to the location of a valid Slang package.
 ## This feature is problematic on Windows (see `force_on_windows` below)
-download_slang_binaries = ["slang-sys/download_slang_binaries"]
+download_slang_binaries = ["shader-slang-sys/download_slang_binaries"]
 
 ## If this feature is enabled, an attempt to build a matching *Slang* binary release from source will be made for the
 ## current target architecture *iff* all the following conditions are met:
 ## * `SLANG_DIR` environment variable does not point to the location of a valid *Slang* package
 ## * if the `download_slang_binaries` feature is enabled, no binary release could be successfully downloaded. This
 ### This feature is problematic on Windows (see `force_on_windows` below)
-build_slang_from_source = ["slang-sys/build_slang_from_source"]
+build_slang_from_source = ["shader-slang-sys/build_slang_from_source"]
 
 ## On Windows, enabling the `download_slang_binaries` or `build_slang_from_source` features will stop the build process
 ## with an error unless this feature is also enabled (it is ignored on all other platforms). Those features work per se,
@@ -43,13 +46,7 @@
 ##
 ## Cargo provides no means of implementing either option while staying in the realm of proper and portable usage. With
 ## ridiculous hackery it's potentially possible, but too unfeasible to attempt (for now).
-force_on_windows = ["slang-sys/force_on_windows"]
-=======
-shader-slang-sys = { path = "slang-sys", version = "0.1.0" }
-
-[features]
-serde = ["shader-slang-sys/serde"]
->>>>>>> 9e266780
+force_on_windows = ["shader-slang-sys/force_on_windows"]
 
 [workspace]
 members = ["slang-sys"]